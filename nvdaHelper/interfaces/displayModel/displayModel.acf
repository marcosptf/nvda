--- conflicted
+++ resolved
@@ -1,23 +1,20 @@
-/*
-This file is a part of the NVDA project.
-URL: http://www.nvda-project.org/
-Copyright 2006-2010 NVDA contributers.
-    This program is free software: you can redistribute it and/or modify
-    it under the terms of the GNU General Public License version 2.0, as published by
-    the Free Software Foundation.
-    This program is distributed in the hope that it will be useful,
-    but WITHOUT ANY WARRANTY; without even the implied warranty of
-    MERCHANTABILITY or FITNESS FOR A PARTICULAR PURPOSE.
-This license can be found at:
-http://www.gnu.org/licenses/old-licenses/gpl-2.0.html
-*/
-
-interface DisplayModel {
-	[fault_status,comm_status] getWindowTextInRect();
-<<<<<<< HEAD
-	[fault_status,comm_status] getFocusRect();
-=======
-	[fault_status,comm_status] getCaretRect();
->>>>>>> d79db6e1
-	[fault_status,comm_status] requestTextChangeNotificationsForWindow();
-}
+/*
+This file is a part of the NVDA project.
+URL: http://www.nvda-project.org/
+Copyright 2006-2010 NVDA contributers.
+    This program is free software: you can redistribute it and/or modify
+    it under the terms of the GNU General Public License version 2.0, as published by
+    the Free Software Foundation.
+    This program is distributed in the hope that it will be useful,
+    but WITHOUT ANY WARRANTY; without even the implied warranty of
+    MERCHANTABILITY or FITNESS FOR A PARTICULAR PURPOSE.
+This license can be found at:
+http://www.gnu.org/licenses/old-licenses/gpl-2.0.html
+*/
+
+interface DisplayModel {
+	[fault_status,comm_status] getWindowTextInRect();
+	[fault_status,comm_status] getFocusRect();
+	[fault_status,comm_status] getCaretRect();
+	[fault_status,comm_status] requestTextChangeNotificationsForWindow();
+}