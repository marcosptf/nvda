LIBRARY liblouis

EXPORTS
	lou_getProgramPath
	lou_version
	lou_charSize
	lou_translateString
	lou_translate
	lou_hyphenate
	lou_dotsToChar
	lou_charToDots
	lou_backTranslateString
	lou_backTranslate
	lou_logPrint
	lou_logFile
	lou_logEnd
	lou_compileString
	lou_setDataPath
	lou_getTable
	lou_checkTable
<<<<<<< HEAD
=======
	lou_getTypeformForEmphClass
>>>>>>> 123b08d5
	lou_getDataPath
	lou_free
<|MERGE_RESOLUTION|>--- conflicted
+++ resolved
@@ -1,26 +1,23 @@
-LIBRARY liblouis
-
-EXPORTS
-	lou_getProgramPath
-	lou_version
-	lou_charSize
-	lou_translateString
-	lou_translate
-	lou_hyphenate
-	lou_dotsToChar
-	lou_charToDots
-	lou_backTranslateString
-	lou_backTranslate
-	lou_logPrint
-	lou_logFile
-	lou_logEnd
-	lou_compileString
-	lou_setDataPath
-	lou_getTable
-	lou_checkTable
-<<<<<<< HEAD
-=======
-	lou_getTypeformForEmphClass
->>>>>>> 123b08d5
-	lou_getDataPath
-	lou_free
+LIBRARY liblouis
+
+EXPORTS
+	lou_getProgramPath
+	lou_version
+	lou_charSize
+	lou_translateString
+	lou_translate
+	lou_hyphenate
+	lou_dotsToChar
+	lou_charToDots
+	lou_backTranslateString
+	lou_backTranslate
+	lou_logPrint
+	lou_logFile
+	lou_logEnd
+	lou_compileString
+	lou_setDataPath
+	lou_getTable
+	lou_checkTable
+	lou_getTypeformForEmphClass
+	lou_getDataPath
+	lou_free